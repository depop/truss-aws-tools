--- conflicted
+++ resolved
@@ -69,7 +69,6 @@
 	return false, &ec2.Tag{Key: tag.Key, Value: aws.String("not found")}
 }
 
-<<<<<<< HEAD
 // CheckImage compares a given image to the purge criteria and returns true
 // if the image matches the criteria.
 func (a *AMIClean) CheckImage(image *ec2.Image) bool {
@@ -77,73 +76,6 @@
 	// does not, we can bail out quickly with a false result.
 	if !strings.HasPrefix(*image.Name, a.NamePrefix) {
 		return false
-=======
-// FindImagesToPurge looks through the AMIs available and produces a slice of
-// ec2.Image objects to put on the chopping block based on the contents of the
-// AMIClean struct.
-func (a *AMIClean) FindImagesToPurge(output *ec2.DescribeImagesOutput) []*ec2.Image {
-	var ImagesToPurge []*ec2.Image
-	for _, image := range output.Images {
-		if !strings.HasPrefix(*image.Name, a.NamePrefix) {
-			continue
-		} else {
-			imageCreationTime, _ := time.Parse(RFC8601, *image.CreationDate)
-			// If the AMI isn't old enough to be purged, we don't care
-			// about anything else. Just move on.
-			if imageCreationTime.After(a.ExpirationDate) {
-				continue
-			} else {
-				// See if the image matches the tag we got from the
-				// AMIClean struct.
-				match, matchedTag := matchTags(image, a.Tag)
-
-				// If invert is set, we're looking for AMIs which do
-				// NOT match the specified tag.
-				if a.Invert {
-					match, matchedTag := matchTags(image, a.Tag)
-					if !match {
-						// Optimally, this output
-						// should all get moved into the
-						// PurgeImages call.
-						a.Logger.Info("selected ami for purging",
-							zap.String("ami-id",
-								*image.ImageId),
-							zap.String("ami-name",
-								*image.Name),
-							zap.String("ami-tag-key",
-								*matchedTag.Key),
-							zap.String("ami-tag-value",
-								*matchedTag.Value),
-							zap.String("ami-creation-date",
-								imageCreationTime.String()),
-						)
-						ImagesToPurge =
-							append(ImagesToPurge, image)
-					}
-					// Otherwise, we're looking at all the AMIs which do
-					// match the specified tag.
-				} else {
-					if match {
-						// Same note as above.
-						a.Logger.Info("selected ami for purging",
-							zap.String("ami-id",
-								*image.ImageId),
-							zap.String("ami-name",
-								*image.Name),
-							zap.String("ami-tag-key",
-								*matchedTag.Key),
-							zap.String("ami-tag-value",
-								*matchedTag.Value),
-							zap.String("ami-creation-date",
-								imageCreationTime.String()),
-						)
-						ImagesToPurge =
-							append(ImagesToPurge, image)
-					}
-				}
-			}
-		}
->>>>>>> 04950da9
 	}
 
 	// Next, check the image's age and compare it to our expiration date.
